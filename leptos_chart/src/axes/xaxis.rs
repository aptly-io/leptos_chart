use leptos::{component, view, IntoView};
use theta_chart::coord::{Axes, Rec};

use crate::core::REM;

#[allow(non_snake_case)]
#[component]
pub fn XAxis(region: Rec, axes: Axes) -> impl IntoView {
    let vector = region.get_vector();
    let mut mark_origin_y = REM;
    let mut baseline = "text-before-edge";
    let mut style = "";
    let mut text_anchor = "middle";

    if vector.get_y() < 0. {
        mark_origin_y *= -1.;
        baseline = "text-after-edge";
    }

    if axes.style == "time-month".to_string() {
        style = "writing-mode: tb;";
        baseline = "";
        text_anchor = "";
    }

    view! {
        // Draw region of x-axis
        {
            #[cfg(feature = "debug")]
            {
                let path = format!("M {},{} l {},{} l {},{} l {},{} Z", 0, 0, vector.get_x(), 0, 0,vector.get_y(), -vector.get_x(), 0);
                view! {
                    <circle id="originX" cx="0" cy="0" r="3" />
                    <line x1="0" y1="0" x2=vector.get_x() y2=vector.get_y() style="stroke:#ff000033;stroke-width:1" />
                    <path id="regionX" d=path  fill="#ff000033" />
                }
            }
        }
        // Draw x-axis
<<<<<<< HEAD
        <g class="stick" dominant-baseline={baseline} text-anchor=text_anchor style=style>
=======
        <g class="stick" dominant-baseline={baseline} text-anchor=text_anchor>
>>>>>>> 1eb214cd
            <line x1="0" y1="0" x2=vector.get_x() y2="0" style="stroke:rgb(255,0,0)" />
            <line x1="0" y1="0" x2="0" y2={mark_origin_y} style="stroke:rgb(255,0,0)" />
                {
                    axes.sticks.into_iter().map(|stick| {
                        let dx = stick.value * vector.get_x();
                        view! {
                            <line x1=dx y1="0" x2=dx y2={mark_origin_y/2.} style="stroke:rgb(255,0,0)" />
                            <text
                                y={mark_origin_y}
                                x={dx}                                
<<<<<<< HEAD
=======
                                stroke="currentColor"
                                fill="currentColor"
                                style=style
>>>>>>> 1eb214cd
                            >
                                {stick.label}
                            </text>
                        }
                    })
                    .collect::<Vec<_>>()
                }
        </g>
    }
}<|MERGE_RESOLUTION|>--- conflicted
+++ resolved
@@ -37,11 +37,7 @@
             }
         }
         // Draw x-axis
-<<<<<<< HEAD
-        <g class="stick" dominant-baseline={baseline} text-anchor=text_anchor style=style>
-=======
         <g class="stick" dominant-baseline={baseline} text-anchor=text_anchor>
->>>>>>> 1eb214cd
             <line x1="0" y1="0" x2=vector.get_x() y2="0" style="stroke:rgb(255,0,0)" />
             <line x1="0" y1="0" x2="0" y2={mark_origin_y} style="stroke:rgb(255,0,0)" />
                 {
@@ -52,12 +48,9 @@
                             <text
                                 y={mark_origin_y}
                                 x={dx}                                
-<<<<<<< HEAD
-=======
                                 stroke="currentColor"
                                 fill="currentColor"
                                 style=style
->>>>>>> 1eb214cd
                             >
                                 {stick.label}
                             </text>
